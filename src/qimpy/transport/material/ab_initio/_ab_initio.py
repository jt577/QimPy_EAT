from __future__ import annotations
from typing import Sequence, Callable, Optional, Union, Protocol
import re

import torch

from qimpy import log, rc
from qimpy.profiler import StopWatch
from qimpy.io import (
    Checkpoint,
    CheckpointPath,
    Unit,
    InvalidInputException,
    TensorCompatible,
    cast_tensor,
    CheckpointContext,
)
from qimpy.mpi import ProcessGrid
from .. import Material, fermi
from . import PackedHermitian, RelaxationTime, Lindblad, Light, PulseB


class DynamicsTerm(Protocol):
    """Definition of a coherent/incoherent term within AbInitio's rho_dot."""

    constant_params: dict[str, torch.Tensor]  #: Constant values of parameters

    def initialize_fields(self, params: dict[str, torch.Tensor], patch_id: int) -> None:
        """Initialize spatially-dependent fields / parameter sweeps per patch.
        Implement the part of `Material.initialize_fields` for current term.
        The `params` account for `constant_params` first and then override
        by any specified spatial dependent / parameter sweep values."""

    def rho_dot(self, rho: torch.Tensor, t: float, patch_id: int) -> torch.Tensor:
        """Compute drho/dt given rho, with input and output in Schrodinger picture.
        Only compute one half of the result; hermitian conjugate is added later."""


class AbInitio(Material):
    """Ab initio material specification."""

    T: float
    mu: float
    rotation: Optional[torch.Tensor]
    P: torch.Tensor  #: Momentum matrix elements
    S: Optional[torch.Tensor]  #: Spin matrix elements
    L: Optional[torch.Tensor]  #: Angular momentum matrix elements
    B: Optional[torch.Tensor]  #: Constant applied external field
    evecs: Optional[torch.Tensor]  #: Unitary rotations w.r.t data due to B, if any
    scattering: DynamicsTerm  #: scattering functional
    light: Light  #: light-matter interactions
    pulseB: PulseB  #: magnetic field pulses
    observables: torch.Tensor  #: Observable matrix elements in Schrodinger picture
    observable_names: list[str]  #: list of observable names to be output
    dynamics_terms: dict[str, DynamicsTerm]  #: all active drho/dt contributions

    def __init__(
        self,
        *,
        file: str,
        T: float,
        mu: float = 0.0,
        rotation: Optional[TensorCompatible] = None,
        orbital_zeeman: Optional[bool] = None,
        B: Optional[TensorCompatible] = None,
        observable_names: Union[str, list[str]] = "n",
        relaxation_time: Optional[Union[RelaxationTime, dict]] = None,
        lindblad: Optional[Union[Lindblad, dict]] = None,
        light: Optional[Union[Light, dict]] = None,
        pulseB: Optional[Union[PulseB, dict]] = None,
        process_grid: ProcessGrid,
        checkpoint_in: CheckpointPath = CheckpointPath(),
    ):
        """
        Initialize ab initio material.

        Parameters
        ----------
        file
            :yaml:`Name of HDF5 file to load materials data from.`
        T
            :yaml:`Temperature.`
        mu
            :yaml:`Chemical potential in equilbrium.`
        rotation
            :yaml:`3 x 3 rotation matrix from material to simulation frame.`
            If unspecified (default), no rotation is performed.
        orbital_zeeman
            :yaml:`Whether to include L matrix elements in Zeeman coupling.`
            The default None amounts to using L if available in the data.
        relaxation_time
            :yaml:`Relaxation-time approximation to scattering.`
            Multiple scattering types specified will all contirbute independently.
        lindblad
            :yaml:`Ab-initio lindblad scattering.`
            Multiple scattering types specified will all contirbute independently.
        light
            :yaml:`Light-matter interaction (coherent / Lindblad).`
        pulseB
            :yaml:`Magnetic field pulses.`
        observable_names
            :yaml:`Control which observables will be output.`
            Specify either as a list of names, or a comma-separated string.
            Supported variables:
                * n: number density
                * jx, jy: number flux components
                * Sx, Sy, Sz: spin density components
                * jx_Sx, jx_Sy, ...: spin flux, where jx_Sy = Sy flux along x direction
            By default, only n (number density) is output.
        """
        self.comm = process_grid.get_comm("k")
        self.file = file
        self.orbital_zeeman = orbital_zeeman
        self.mu = mu
<<<<<<< HEAD
        self.rotation = None if rotation is None else cast_tensor(rotation)
=======
        self.rotation = torch.tensor(rotation, device=rc.device)
        self.file = file
        self.orbital_zeeman = orbital_zeeman
        observable_names = list(observable_names)
>>>>>>> 17ec56aa
        watch = StopWatch("Dynamics.read_checkpoint")
        with Checkpoint(file) as data_file:
            attrs = data_file.attrs
            spinorial = bool(attrs["spinorial"])
            haveL = bool(attrs["haveL"])
            if orbital_zeeman is None:
                useL = haveL
            else:
                useL = orbital_zeeman
                if useL and not haveL:
                    raise InvalidInputException(
                        f"L not available in {file} for orbital-zeeman"
                    )
            if T > (Tmax := float(attrs["Tmax"])) * (1 + 1e-6):
                raise InvalidInputException(f"{T = } exceeds {Tmax = }")
            self.T = T
            wk = 1 / float(attrs["nkTot"])
            nk, n_bands = data_file["E"].shape
            log.info(f"Initializing AbInitio material with {nk = } and {n_bands = }")
            super().__init__(
                wk=wk,
                nk=nk,
                n_bands=n_bands,
                n_dim=3,
                checkpoint_in=checkpoint_in,
                process_grid=process_grid,
            )

            self.k[:] = self.read_scalars(data_file, "k")
            self.E[:] = self.read_scalars(data_file, "E")
            self.P = self.read_vectors(data_file, "P")
            self.S = self.read_vectors(data_file, "S") if spinorial else None
            self.L = self.read_vectors(data_file, "L") if useL else None
            watch.stop()

            # Apply constant magnetic field, if any:
            if B is None:
                self.B = None
                self.evecs = None
            else:
                self.B = cast_tensor(B)
                assert self.B.shape == (3,)
                H0 = torch.diag_embed(self.E) + self.zeemanH(self.B)
                self.E[:], self.evecs = torch.linalg.eigh(H0)
                self.apply_evecs(self.P)
                self.apply_evecs(self.S)  # skips if None automatically
                self.apply_evecs(self.L)  # skips if None automatically

            self.v = torch.einsum("kibb->kbi", self.P).real
            self.eye_bands = torch.eye(n_bands, device=rc.device)
            self.packed_hermitian = PackedHermitian(n_bands)

            # Zeroth order Hamiltonian and density matrix:
            H0 = torch.diag_embed(self.E.to(torch.complex128))[None]
            self.rho0, _, _ = self.rho_fermi(H0, self.mu)

            # Initialize optional terms in the dynamics
            self.dynamics_terms = {}

            if (relaxation_time is not None) or checkpoint_in.member("relaxation_time"):
                self.add_child(
                    "relaxation_time",
                    RelaxationTime,
                    relaxation_time,
                    checkpoint_in,
                    ab_initio=self,
                )
                self.dynamics_terms["relaxation_time"] = self.relaxation_time

            if (lindblad is not None) or checkpoint_in.member("lindblad"):
                self.add_child(
                    "lindblad",
                    Lindblad,
                    lindblad,
                    checkpoint_in,
                    ab_initio=self,
                    data_file=data_file,
                )
                self.dynamics_terms["lindblad"] = self.lindblad

            if (light is not None) or checkpoint_in.member("light"):
                self.add_child("light", Light, light, checkpoint_in, ab_initio=self)
                self.dynamics_terms["light"] = self.light

            if (pulseB is not None) or checkpoint_in.member("pulseB"):
                self.add_child("pulseB", PulseB, pulseB, checkpoint_in, ab_initio=self)
                self.dynamics_terms["pulseB"] = self.pulseB

        # Control output observables:
        if isinstance(observable_names, str):
            observable_names = observable_names.split(",")
        if not observable_names:
            observable_names = ["n"]  # Don't allow empty observables list for now
        dir_name_to_index = {"x": 0, "y": 1, "z": 2}
        match_j = re.compile("j[x-z]$")
        match_jd = re.compile("jd[x-z]$")
        match_S = re.compile("S[x-z]$")
        match_j_S = re.compile("j[x-z]_S[x-z]$")
        observables = []
        for observable_name in observable_names:
            if observable_name == "n":
                eye_bands = torch.eye(n_bands, device=rc.device, dtype=torch.complex128)
                observables.append(eye_bands.repeat(self.nk_mine, 1, 1))
            elif match_j.match(observable_name):
                observables.append(self.P[:, dir_name_to_index[observable_name[1]]])
            elif match_jd.match(observable_name):
                P_diag = torch.diag_embed(torch.einsum("kibb -> kib", self.P))
                observables.append(P_diag[:, dir_name_to_index[observable_name[2]]])
            elif match_S.match(observable_name):
                if self.S is None:
                    raise InvalidInputException(f"{observable_name = } unavailable")
                observables.append(self.S[:, dir_name_to_index[observable_name[1]]])
            elif match_j_S.match(observable_name):
                if self.S is None:
                    raise InvalidInputException(f"{observable_name = } unavailable")
                Pi = self.P[:, dir_name_to_index[observable_name[1]]]
                Sj = self.S[:, dir_name_to_index[observable_name[4]]]
                observables.append(0.5 * (Pi @ Sj + Sj @ Pi))
            else:
                raise InvalidInputException(f"{observable_name = } is not supported")
        self.observables = torch.stack(observables, dim=0)
        self.observable_names = list(observable_names)

    def _save_checkpoint(
        self, cp_path: CheckpointPath, context: CheckpointContext
    ) -> list[str]:
        attrs = cp_path.attrs
        attrs["file"] = self.file
        attrs["T"] = self.T
        attrs["mu"] = self.mu
        if self.rotation is not None:
            attrs["rotation"] = self.rotation.to(rc.cpu)
        if self.orbital_zeeman is not None:
            attrs["orbital_zeeman"] = self.orbital_zeeman
        if self.B is not None:
            attrs["B"] = self.B
        attrs["observable_names"] = ",".join(self.observable_names)
        return list(attrs.keys())

    def initialize_fields(
        self, rho: torch.Tensor, params: dict[str, torch.Tensor], patch_id: int
    ) -> None:
        self.initialize_fields_local(rho, patch_id, **params)

    def initialize_fields_local(
        self,
        rho: torch.Tensor,
        patch_id: int,
        *,
        pumpB: Optional[torch.Tensor] = None,
        **kwargs,
    ) -> None:
        if pumpB is not None:
            H0 = torch.diag_embed(self.E) + self.zeemanH(pumpB)
            rho[:] = self.rho_fermi(H0, self.mu)[0].flatten(-3, -1)

        for term_name, dynamics_term in self.dynamics_terms.items():
            params = dict(**dynamics_term.constant_params)  # default constant values
            prefix = f"{term_name}_"
            # Override with any varying versions:
            for key, value in kwargs.items():
                if key.startswith(prefix):
                    params[key.replace(prefix, "")] = value
            dynamics_term.initialize_fields(params, patch_id)

    def read_scalars(self, data_file: Checkpoint, name: str) -> torch.Tensor:
        """Read quantities that don't transform with rotations from data_file."""
        dset = data_file[name]
        offset = (self.k_division.i_start,) + (0,) * (len(dset.shape) - 1)
        size = (self.nk_mine,) + dset.shape[1:]
        return data_file.read_slice(dset, offset, size)

    def read_vectors(self, data_file: Checkpoint, name: str) -> torch.Tensor:
        """Read quantities that transform as a vector with rotations from data_file.
        The second index is assumed to be the Cartesian index."""
        dset = data_file[name]
        offset = (self.k_division.i_start,) + (0,) * (len(dset.shape) - 1)
        size = (self.nk_mine,) + dset.shape[1:]
        result = data_file.read_slice(dset, offset, size)
        if self.rotation is not None:
            result = torch.einsum(
                "ij, kj... -> ki...", self.rotation.to(result.dtype), result
            )
        return result

    def apply_evecs(self, M: Optional[torch.Tensor]) -> None:
        """Apply transformation by `evecs` to final two band dimensions.
        For convenience, handles optional tensors = None correctly."""
        if M is not None:
            M[:] = torch.einsum(
                "kba, k...bc, kcd -> k...ad", self.evecs.conj(), M, self.evecs
            )

    def schrodingerV(self, t: float) -> torch.Tensor:
        """Compute unitary rotations from interaction to Schrodinger picture."""
        phase = torch.exp((-1j * t) * self.E)
        return torch.einsum("ka, kb -> kab", phase, phase.conj())

    def zeemanH(self, B: torch.Tensor) -> torch.Tensor:
        """Get Zeeman Hamiltonian due to specified external magnetic fields."""
        g_e = Unit.MAP["g_e"]  # spin gyromagnetic ratio magnitude
        muB_B = (B * Unit.MAP["mu_B"]).to(self.S.dtype)
        H = torch.einsum("...i, kiab -> ...kab", muB_B * g_e * 0.5, self.S)
        if self.L is not None:
            H += torch.einsum("...i, kiab -> ...kab", muB_B, self.L)
        return H

    def rho_fermi(
        self, H: torch.Tensor, mu: float
    ) -> tuple[torch.Tensor, torch.Tensor, torch.Tensor]:
        """Compute the equilibrium density matrix corresponding to `H`.
        Also return the energies and eigenvectors of `H`."""
        E, V = torch.linalg.eigh(H)
        f = fermi(E, mu, self.T)
        rho = torch.einsum("...ab, ...b, ...cb -> ...ac", V, f, V.conj())
        return self.packed_hermitian.pack(rho), E, V

    def get_contactor(
        self, n: torch.Tensor, **kwargs
    ) -> Callable[[float], torch.Tensor]:
        return Contactor(self, n, **kwargs)

    def get_reflector(
        self, n: torch.Tensor
    ) -> Callable[[torch.Tensor], torch.Tensor]:  # absorbing boundary
        return torch.zeros_like

    def rho_dot(self, rho: torch.Tensor, t: float, patch_id: int) -> torch.Tensor:
        """Overall drho/dt in interaction picture.
        Input and output rho are in packed (real) form."""
        if not self.dynamics_terms:
            return torch.zeros_like(rho)
        watch = StopWatch("AbInitio.rho_dot_pre")
        rho = rho.unflatten(-1, (self.nk_mine, self.n_bands, self.n_bands))

        # Switch to Schrodinger picture for scattering / coherent evolution:
        ph = self.packed_hermitian
        phase = self.schrodingerV(t)
        rho_I = ph.unpack(rho)  # interaction picture, unpacked to complex
        rho_S = rho_I * phase
        watch.stop()

        # Compute rho_dot (upto an overall +h.c.) in Schrodinger picture:
        rho_dot_S = torch.zeros_like(rho_S)
        for dynamics_term in self.dynamics_terms.values():
            rho_dot_S += dynamics_term.rho_dot(rho_S, t, patch_id)

        # Convert result back to interaction picture:
        watch = StopWatch("AbInitio.rho_dot_post")
        rho_dot_I = rho_dot_S * phase.conj()
        rho_dot_I += rho_dot_I.conj().swapaxes(-1, -2)  # + h.c.
        result = ph.pack(rho_dot_I).flatten(-3, -1)
        watch.stop()
        return result

    def get_observable_names(self) -> list[str]:
        return self.observable_names

    def get_observables(self, t: float) -> torch.Tensor:
        ph = self.packed_hermitian
        phase_conj = self.schrodingerV(t)[None, :].conj()
        observablesI = self.observables * phase_conj  # switch to interaction picture
        return (ph.pack(observablesI) * ph.w_overlap).flatten(1, 3)

    def _save_checkpoint(
        self, cp_path: CheckpointPath, context: CheckpointContext
    ) -> list[str]:
        saved_list = ["T", "mu", "file", "rotation", "observable_names"]
        attrs = cp_path.attrs
        attrs["T"] = self.T
        attrs["mu"] = self.mu
        attrs["file"] = self.file
        attrs["rotation"] = torch.Tensor.cpu(self.rotation)
        attrs["observable_names"] = self.observable_names
        if self.B:
            attrs["B"] = self.B
            saved_list.append("B")
        if self.orbital_zeeman:
            attrs["orbital_zeeman"] = self.orbital_zeeman
            saved_list.append("orbital_zeeman")
        return saved_list


class Contactor:
    """Contact with fixed chemical potential and magnetic field."""

    ab_initio: AbInitio  #: Corresponding AbInitio instance
    rho0_S: torch.Tensor  #: Contact distribution fixed in Schrodinger picture

    def __init__(
        self,
        ab_initio: AbInitio,
        n: torch.Tensor,
        *,
        dmu: float = 0.0,
        Bfield: Sequence[float] = (0.0, 0.0, 0.0),
    ) -> None:
        self.ab_initio = ab_initio
        # Zeroth order Hamiltonian including constant ext field:
        H0 = torch.diag_embed(ab_initio.E) + ab_initio.zeemanH(
            torch.tensor([Bfield]).to(rc.device)
        )
        self.rho0_S, _, _ = ab_initio.rho_fermi(H0, ab_initio.mu + dmu)

    def __call__(self, t: float) -> torch.Tensor:
        """Return interaction-picture contact distribution at time `t`."""
        ab_initio = self.ab_initio
        ph = ab_initio.packed_hermitian
        phase = ab_initio.schrodingerV(t)
        rho0_I = ph.pack(ph.unpack(self.rho0_S) * phase.conj())
        return torch.flatten(rho0_I)<|MERGE_RESOLUTION|>--- conflicted
+++ resolved
@@ -112,14 +112,7 @@
         self.file = file
         self.orbital_zeeman = orbital_zeeman
         self.mu = mu
-<<<<<<< HEAD
         self.rotation = None if rotation is None else cast_tensor(rotation)
-=======
-        self.rotation = torch.tensor(rotation, device=rc.device)
-        self.file = file
-        self.orbital_zeeman = orbital_zeeman
-        observable_names = list(observable_names)
->>>>>>> 17ec56aa
         watch = StopWatch("Dynamics.read_checkpoint")
         with Checkpoint(file) as data_file:
             attrs = data_file.attrs
